--- conflicted
+++ resolved
@@ -989,14 +989,11 @@
   ("ghost00.mz", kfail);
   ("ifthen-bug.mz", pass);
   ("magic-map.mz", pass);
-<<<<<<< HEAD
+  ("exist-name-conflict.mz", pass);
+  ("assert-point.mz", pass);
   
   ("arith1.mz", pass);
   ("arith2.mz", pass);
-=======
-  ("exist-name-conflict.mz", pass);
-  ("assert-point.mz", pass);
->>>>>>> c9f40236
 
   (* The tests below are intentionally not run as they cause the type-checker to
    * loop. We still want to list them as, eventually, we will want to fix them. *)
