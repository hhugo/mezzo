(*****************************************************************************)
(*  Mezzo, a programming language based on permissions                       *)
(*  Copyright (C) 2011, 2012 Jonathan Protzenko and François Pottier         *)
(*                                                                           *)
(*  This program is free software: you can redistribute it and/or modify     *)
(*  it under the terms of the GNU General Public License as published by     *)
(*  the Free Software Foundation, either version 3 of the License, or        *)
(*  (at your option) any later version.                                      *)
(*                                                                           *)
(*  This program is distributed in the hope that it will be useful,          *)
(*  but WITHOUT ANY WARRANTY; without even the implied warranty of           *)
(*  MERCHANTABILITY or FITNESS FOR A PARTICULAR PURPOSE.  See the            *)
(*  GNU General Public License for more details.                             *)
(*                                                                           *)
(*  You should have received a copy of the GNU General Public License        *)
(*  along with this program.  If not, see <http://www.gnu.org/licenses/>.    *)
(*                                                                           *)
(*****************************************************************************)

module K = KindCheck

open TypeCore
open Types
open TestUtils
open TypeErrors

let check env point t =
  match Permissions.sub env point t with
  | Some _ ->
      ()
  | None ->
      raise_error env (ExpectedType (t, point))
;;

let point_by_name env ?mname name =
  point_by_name env ?mname (Variable.register name)
;;

type outcome =
  (* Fail at kind-checking time. *)
  | KFail of (KindCheck.raw_error -> bool)
  (* Fail at type-checking time. *)
  | Fail of (raw_error -> bool)
  | Pass

exception KnownFailure

let simple_test ?(pedantic=false) ?known_failure outcome = fun do_it ->
  let known_failure = Option.unit_bool known_failure in
  let raise_if (e: exn): unit =
    if not known_failure then
      raise e
    else
      raise KnownFailure
  in
  let success_if (): unit =
    if known_failure then
      raise (Failure "Test started working, remove ~known_failure!")
  in
  try
    Options.pedantic := pedantic;
    ignore (do_it ());
    match outcome with
    | KFail _ ->
        raise_if (Failure "Test passed, it was supposed to fail")
    | Fail _ ->
        raise_if (Failure "Test passed, it was supposed to fail")
    | Pass ->
        success_if ()
  with
  | TypeCheckerError e ->
      let e = internal_extracterror e in
      begin match outcome with
      | Pass ->
          raise_if (Failure "Test failed, it was supposed to pass")
      | Fail f ->
          if f e then
            success_if ()
          else
            raise_if (Failure "Test failed but not for the right reason")
      | KFail _ ->
          raise_if (Failure "Test failed but not for the right reason")
      end

  | K.KindError (_, e) ->
      begin match outcome with
      | Pass ->
          raise_if (Failure "Test failed, it was supposed to pass")
      | KFail f ->
          if f e then
            success_if ()
          else
            raise_if (Failure "Test failed but not for the right reason")
      | Fail _ ->
          raise_if (Failure "Test failed but not for the right reason")
      end

  | Log.MzInternalFailure msg ->
      raise_if (Failure msg)
;;

let pass =
  simple_test Pass
;;

let fail =
  simple_test (Fail (function _ -> true))
;;

let dummy_loc =
  Lexing.dummy_pos, Lexing.dummy_pos
;;

let dummy_name =
  User (Module.register "<none>", Variable.register "foo")
;;

let edummy_binding k =
  dummy_name, k, dummy_loc
;;

let dummy_binding k =
  (dummy_name, k, dummy_loc), CanInstantiate
;;

let tests: (string * ((unit -> env) -> unit)) list = [
  ("absdefs.mz",
    pass);

  (* Some very simple tests. *)

  ("basic.mz",
    pass);

  ("constructors.mz",
    pass);

  ("dcscope2.mz",
    simple_test (KFail (function K.UnboundDataConstructor _ -> true | _ -> false)));

  ("modules/dcscope.mz",
    simple_test (KFail (function K.UnboundDataConstructor _ -> true | _ -> false)));

  ("constructors_bad_1.mz",
    simple_test (Fail (function MissingField _ -> true | _ -> false)));

  ("constructors_bad_2.mz",
    simple_test (Fail (function ExtraField _ -> true | _ -> false)));

  ("field_access.mz",
    pass);

  ("field_access_bad.mz",
    simple_test (Fail (function NoSuchField _ -> true | _ -> false)));

  ("field_assignment.mz",
    pass);

  ("field_assignment_bad.mz",
    simple_test (Fail (function NoSuchField _ -> true | _ -> false)));

  ("arithmetic.mz", fun do_it ->
    let env = do_it () in
    let int = find_type_by_name env ~mname:"int" "int" in
    let foo = point_by_name env "foo" in
    let bar = point_by_name env "bar" in
    check env foo int;
    check env bar int);

  ("atomic.mz",
    pass);
  ("double-release.mz",
    fail);
  ("unwarranted-release.mz",
    fail);

  ("value-restriction-violation.mz",
    fail);
  ("comparison-bug.mz",
    fail);
  ("commutations.mz",
    pass);
  ("forall-wref.mz",
    fail);
  ("consumes-duplicable.mz",
    pass);
  ("consumes-forgotten.mz",
    fail);
  ("permission-shift.mz",
    fail);
  ("permission-shift-duplicable.mz",
    pass);
  ("identity.mz",
    pass);
  ("frame.mz",
    pass);
  ("frame-duplicable.mz",
    pass);
  ("singleton-swap.mz",
    pass);
  ("ref-covariant.mz",
    pass);
  ("deref.mz",
    pass);
  ("deref2.mz",
    pass);
  ("deref3.mz",
    pass);
  ("assign.mz",
    pass);
  ("desugaring00.mz",
    simple_test ~known_failure:() Pass);

  ("wrong_type_annotation.mz",
    simple_test (Fail (function ExpectedType _ -> true | _ -> false)));

  ("constraints_in_patterns.mz",
    simple_test (Fail (function ExpectedType _ -> true | _ -> false)));

  ("constraints_in_patterns2.mz",
    pass);

  ("constraints_in_patterns3.mz",
    pass);

  ("constraints_in_patterns4.mz",
    pass);

  ("function.mz", fun do_it ->
    let env = do_it () in
    let int = find_type_by_name env ~mname:"int" "int" in
    let foobar = point_by_name env "foobar" in
    check env foobar (tuple [int; int]));

  ("stupid_match.mz",
    simple_test (Fail (function MatchBadDatacon _ -> true | _ -> false)));

  ("value_restriction.mz",
    simple_test (Fail (function NoSuchField _ -> true | _ -> false)));
  ("value_restriction2.mz",
    pass);
  ("value_restriction3.mz",
    pass);
  ("value_restriction4.mz",
    fail);

  ("variance.mz", fun do_it ->
    let env = do_it () in
    let check_variance n vs =
      let t = find_type_by_name env n in
      match get_definition env !!t with
      | Some (_, vs') when vs = vs' ->
          ()
      | _ ->
          failwith "Variances don't match"
    in
    let co = Covariant and contra = Contravariant and bi = Bivariant and inv = Invariant in
    check_variance "list" [co];
    check_variance "ref" [co]; (* yes *)
    check_variance "bi" [bi];
    check_variance "inv" [inv];
    check_variance "test" [co; co; bi];
    check_variance "contra" [contra];
    check_variance "adopts_contra" [contra];
  );

  ("stupid-swap.mz",
    pass
  );

  ("multiple_fields_and_permissions.mz",
    pass
  );

  ("anonargs.mz", pass);

  ("pattern1.mz", pass);

  ("pattern2.mz", pass);

  ("pattern3.mz", pass);

  ("pattern4.mz", pass);

  ("loose_variable.mz", pass);

  ("double-open.mz", pass);

  ("double-open2.mz", pass);

  ("multiple_data_type_groups.mz", pass);

  ("hole.mz", pass);

  ("curry1.mz", pass);

  ("impredicative.mz", pass);

  ("impredicative2.mz", pass);

  ("impredicative3.mz", simple_test (Fail (function
    | ExpectedType _ -> true
    | _ -> false
  )));

  ("impredicative4.mz", simple_test (Fail (function
    | ExpectedType _ -> true
    | _ -> false
  )));

  ("impredicative5.mz", pass);

  ("twostructural.mz", pass);

  (* The merge operation and all its variations. *)

  ("merge1.mz", fun do_it ->
    let env = do_it () in
    let v1 = point_by_name env "v1" in
    check env v1 (TyConcreteUnfolded (dc env "t" "T", [], ty_bottom)));

  ("merge2.mz", fun do_it ->
    let env = do_it () in
    let v2 = point_by_name env "v2" in
    let t = TyExists (edummy_binding KTerm,
      TyBar (
        ty_equals v2,
        TyStar (
          TyAnchoredPermission (TyOpen v2,
            TyConcreteUnfolded (dc env "u" "U",
              [FieldValue (Field.register "left", TySingleton (TyBound 0));
               FieldValue (Field.register "right", TySingleton (TyBound 0))], ty_bottom)),
          TyAnchoredPermission (
            TyBound 0,
            TyConcreteUnfolded (dc env "t" "T", [], ty_bottom)
          )
        )
      ))
    in
    check env v2 t);

  ("merge3.mz", fun do_it ->
    let env = do_it () in
    let v3 = point_by_name env "v3" in
    let t = TyExists (edummy_binding KTerm,
      TyExists (edummy_binding KTerm,
        TyBar (
          ty_equals v3,
          fold_star [
            TyAnchoredPermission (TyOpen v3,
              TyConcreteUnfolded (dc env "u" "U",
                [FieldValue (Field.register "left", TySingleton (TyBound 0));
                 FieldValue (Field.register "right", TySingleton (TyBound 1))],
                 ty_bottom));
            TyAnchoredPermission (
              TyBound 0,
              TyConcreteUnfolded (dc env "t" "T", [], ty_bottom)
            );
            TyAnchoredPermission (
              TyBound 1,
              TyConcreteUnfolded (dc env "t" "T", [], ty_bottom)
            );
          ]
        )))
    in
    check env v3 t);

  ("merge4.mz", fun do_it ->
    let env = do_it () in
    let v4 = point_by_name env "v4" in
    let w = find_type_by_name env "w" in
    let int = find_type_by_name env ~mname:"int" "int" in
    let t = TyApp (w, [int]) in
    check env v4 t);

  ("merge5.mz", fun do_it ->
    let env = do_it () in
    let v5 = point_by_name env "v5" in
    let v = find_type_by_name env "v" in
    let int = find_type_by_name env ~mname:"int" "int" in
    let t = TyApp (v, [int; int]) in
    check env v5 t);

  ("merge6.mz", pass);

  ("merge7.mz", pass);

  ("merge8.mz", fun do_it ->
    let env = do_it () in
    let v8 = point_by_name env "v8" in
    let v = find_type_by_name env "v" in
    let t = TyForall (dummy_binding KType,
        TyApp (v, [TyBound 0; TyBound 0])
      )
    in
    check env v8 t);

  ("merge9.mz", fun do_it ->
    let env = do_it () in
    let v9 = point_by_name env "v9" in
    let ref = find_type_by_name env "ref" in
    let int = find_type_by_name env ~mname:"int" "int" in
    let t = TyApp (ref, [int]) in
    check env v9 t);

  ("merge10.mz", fun do_it ->
    let env = do_it () in
    let v10 = point_by_name env "v10" in
    let foo = find_type_by_name env "foo" in
    let t = find_type_by_name env "t" in
    let t = TyApp (foo, [t]) in
    check env v10 t);

  ("merge11.mz", fun do_it ->
    let env = do_it () in
    let v11 = point_by_name env "v11" in
    let ref = find_type_by_name env "ref" in
    let int = find_type_by_name env ~mname:"int" "int" in
    let t = TyApp (ref, [TyApp (ref, [int])]) in
    check env v11 t);

  ("merge12.mz", fun do_it ->
    let env = do_it () in
    let v12 = point_by_name env "v12" in
    let int = find_type_by_name env ~mname:"int" "int" in
    (* Urgh, have to input internal syntax to check function types... maybe we
     * should write surface syntax here and have it simplified by the desugar
     * procedure? ... *)
    let t = TyForall (dummy_binding KTerm, TyArrow (
      TyBar (
        TySingleton (TyBound 0),
        TyAnchoredPermission (TyBound 0, int)
      ), int))
    in
    check env v12 t);

  ("merge13.mz", fun do_it ->
    let env = do_it () in
    let v13 = point_by_name env "v13" in
    let x = point_by_name env "x" in
    let int = find_type_by_name env ~mname:"int" "int" in
    let t = find_type_by_name env "t" in
    let t = TyApp (t, [int]) in
    check env v13 t;
    check env x int);

  ("merge14.mz", fun do_it ->
    let env = do_it () in
    let v14 = point_by_name env "v14" in
    let int = find_type_by_name env ~mname:"int" "int" in
    let t = find_type_by_name env "t" in
    (* Look at how fancy we used to be when we had singleton-subtyping! *)
    (* let t = TyExists (edummy_binding KTerm, TyBar (
      TyApp (t, [TySingleton (TyBound 0)]),
      TyAnchoredPermission (TyBound 0, int)
    )) in *)
    let t = TyApp (t, [int]) in
    check env v14 t);

  ("merge15.mz", pass);

  ("merge16.mz", pass);

  ("merge18.mz", pass);

  ("merge19.mz", pass);

  ("merge_generalize_val.mz", pass);

  ("constraints_merge.mz",
    simple_test ~pedantic:true Pass);

  (* Resource allocation conflicts. *)

  ("conflict2.mz",
    simple_test ~pedantic:true Pass);

  (* Singleton types. *)

  ("singleton1.mz", fun do_it ->
    Options.pedantic := false;
    let env = do_it () in
    let x = point_by_name env "x" in
    let s1 = point_by_name env "s1" in
    let t = find_type_by_name env "t" in
    (* We have to perform a syntactic comparison here, otherwise [check] which
     * uses [sub] under the hood might implicitly perform the
     * singleton-subtyping-rule -- this would defeat the whole purpose of the
     * test. *)
    let perms = get_permissions env x in
    if List.exists (FactInference.is_exclusive env) perms then
      failwith "The permission on [x] should've been consumed";
    let perms = get_permissions env s1 in
    if not (List.exists ((=) (TyApp (t, [datacon env "t" "A" []]))) perms) then
      failwith "The right permission was not extracted for [s1].";
  );

  (* Doesn't pass anymore since we removed singleton-subtyping! *)
  (* ("singleton2.mz", pass); *)

  (* Marking environments as inconsistent. *)

  ("inconsistent1.mz",
    pass
  );

  ("inconsistent2.mz",
    pass
  );

  (* Duplicity constraints. *)

  ("duplicity1.mz",
    pass
  );

  ("duplicity2.mz",
    pass
  );

  (* Polymorphic function calls *)

  ("polycall1.mz",
    simple_test (Fail (function IllKindedTypeApplication _ -> true | _ -> false)));

  ("polycall2.mz",
    simple_test (Fail (function BadTypeApplication _ -> true | _ -> false)));

  ("polycall3.mz",
    simple_test ~pedantic:true Pass);

  ("polycall4.mz",
    simple_test ~pedantic:true Pass);

  ("polycall5.mz",
    simple_test ~pedantic:true Pass);

  ("polycall6.mz",
    simple_test ~pedantic:true Pass);

  (* Tests are expected to fail. *)

  ("fail1.mz",
    simple_test ((Fail (function ExpectedType _ -> true | _ -> false))));

  ("fail2.mz",
    simple_test ((Fail (function ExpectedType _ -> true | _ -> false))));

  ("fail3.mz",
    simple_test ((Fail (function NoSuchField _ -> true | _ -> false))));

  ("fail4.mz",
    simple_test ((Fail (function NoSuchPermission _ -> true | _ -> false))));

  ("fail5.mz",
    simple_test ((Fail (function NoSuchPermission _ -> true | _ -> false))));

  ("fail6.mz",
    simple_test ((Fail (function ExpectedType _ -> true | _ -> false))));

  ("fail7.mz",
    simple_test ((Fail (function FieldMismatch _ -> true | _ -> false))));

  ("fail8.mz",
    simple_test ((Fail (function BadPattern _ -> true | _ -> false))));

  ("fail9.mz",
    simple_test ((Fail (function NotDynamic _ -> true | _ -> false))));

  ("fail10.mz",
    simple_test ((Fail (function BadField _ -> true | _ -> false))));

  (* Adoption. *)

  ("adopts1.mz",
    pass);

  ("adopts2.mz",
    simple_test (Fail (function BadFactForAdoptedType _ -> true | _ -> false)));

  ("adopts3.mz",
    simple_test (KFail (function K.AdopterNotExclusive _ -> true | _ -> false)));

  ("adopts4.mz",
    simple_test (Fail (function BadFactForAdoptedType _ -> true | _ -> false)));

  ("adopts5.mz",
    pass);

  ("adopts6.mz",
    pass);

  ("adopts7.mz",
    pass);

  ("adopts8.mz",
    simple_test (Fail (function BadFactForAdoptedType _ -> true | _ -> false)));

  ("adopts9.mz",
    pass);

  ("adopts10.mz",
    simple_test (Fail (function NotMergingClauses _ -> true | _ -> false)));

  ("adopts12.mz",
    pass);

  (* Bigger examples. *)

  ("list-length.mz", fun do_it ->
    let env = do_it () in
    let int = find_type_by_name env ~mname:"int" "int" in
    let zero = point_by_name env "zero" in
    check env zero int);

  ("list-length-variant.mz", pass);

  ("list-concat.mz", pass);

  ("list-concat-dup.mz",
    pass
  );

  ("list-length.mz",
    pass
  );

  ("list-map0.mz",
    pass
  );

  ("list-map1.mz",
    pass
  );

  ("list-map2.mz",
    pass
  );

  ("list-map3.mz",
    pass
  );

  ("list-map-tail-rec.mz",
    pass
  );

  ("list-rev.mz",
    pass
  );

  ("list-find.mz",
    pass
  );

  ("list-mem2.mz",
    pass
  );

  ("list-id.mz",
    pass
  );

  ("xlist-copy.mz",
    pass
  );

  ("xlist-concat.mz",
    pass
  );

  ("xlist-concat1.mz",
    pass
  );

  ("xlist-concat2.mz",
    pass
  );

  ("tree_size.mz",
    pass
  );

  ("in_place_traversal.mz",
    pass
  );

  ("counter.mz",
    pass
  );

  ("xswap.mz",
    pass
  );

  ("bag_lifo.mz", pass);

  ("bag_fifo.mz", pass);

  (* ("landin.mz", pass); *)

  ("modules/simple.mz", pass);

  ("modules/simple2.mz", simple_test (Fail (function
    | DataTypeMismatchInSignature _ -> true | _ -> false
  )));

  ("modules/m.mz", pass);

  ("modules/exporttwo.mz", pass);

  ("modules/qualified.mz", pass);

  ("modules/equations_in_mzi.mz", pass);

  ("modules/altersig.mz",
    simple_test (Fail (function NoSuchTypeInSignature _ -> true | _ -> false)));

  ("modules/altersig2.mz",
    simple_test (Fail (function NoSuchTypeInSignature _ -> true | _ -> false)));

  ("assert.mz", pass);

  ("priority.mz", pass);

  ("fieldEvaluationOrder.mz", pass);

  ("fieldEvaluationOrderReject1.mz", fail);

  ("fieldEvaluationOrderReject2.mz", fail);

  ("monads.mz", pass);

  ("adopts-non-mutable-type.mz", simple_test (Fail (function BadFactForAdoptedType _ -> true | _ -> false)));

  ("adopts-type-variable.mz", simple_test (Fail (function BadFactForAdoptedType _  -> true | _ -> false)));

  ("ref-confusion.mz", simple_test (KFail (function _ -> true)));

  ("strip_floating_perms.mz", simple_test (Fail (function ExpectedType _ -> true | _ -> false)));

  ("fact-inconsistency.mz", pass);

  ("dfs.mz", pass);

  ("dfs-owns.mz", pass);

  ("owns1.mz", pass);

  ("owns2.mz", simple_test (Fail (function NotDynamic _ -> true | _ -> false)));

  ("owns3.mz", pass);

  ("tuple-syntax.mz", pass);

  ("same-type-var-bug.mz", simple_test (KFail (function K.BoundTwice _ -> true | _ -> false)));

  ("assert-bug.mz", simple_test ~known_failure:() Pass);

  ("function-comparison.mz", pass);

  ("function-comparison2.mz", fail);

  ("masking.mz", fail);

  ("masking2.mz", fail);

  ("masking3.mz", pass);

  ("bad-linearity.mz", fail);

  ("bad-generalization.mz", fail);

  ("bad-levels.mz", fail);

  ("dup-value.mzi", simple_test (KFail (function _ -> true)));

  ("dup-datacon.mzi", simple_test (KFail (function _ -> true)));

  ("unqualified-datacon.mz", simple_test (KFail (function K.UnboundDataConstructor _ -> true | _ -> false)));

  ("improve-inference.mz", pass);
  ("improve-inference2.mz", pass);

  ("cps-dereliction.mz", pass);

  ("fold-permission.mz", pass);

  ("abstract.mz", pass);

  ("abstract2.mz", simple_test (Fail (function
    | DataTypeMismatchInSignature _ -> true | _ -> false
  )));

  ("ref-swap.mz", pass);

  ("multiple-match-ref.mz", fail);

  ("018.mz", pass);

  ("vicious-cycle.mz", pass);

  ("named-tuple-components.mz", pass);

  ("abstract-perm.mz", pass);

  ("dup_sign.mz", simple_test (Fail (function NoSuchTypeInSignature _ -> true | _ -> false)));
  ("dup_sign1.mz", pass);
  ("dup_sign2.mz", simple_test (Fail (function UnsatisfiableConstraint _ -> true | _ -> false)));
  ("dup_sign3.mz", pass);
  ("dup_sign4.mz", pass);

  ("tableau.mz", pass);
  ("smemoize.mz", pass);
  ("use-magic.mz", pass);
  ("list2array.mz", pass);
  ("sub_constraints_nonpoint_type.mz", pass);
  ("merge-tyapp-with-two-subs.mz", pass);

  ("exist00.mz", pass);
  ("exist01.mz", pass);
  ("exist03.mz", pass);
  ("exist04.mz", pass);
  ("exist05.mz", pass);
  ("exist06.mz", pass);
  ("exist07.mz", pass);
  ("exist08.mz", pass);
  ("exist09.mz", pass);

  ("exists-tyapp.mz", pass);
  ("exists-tyapp2.mz", fail);

  ("bad-arity.mz", simple_test (Fail (function BadPattern _ -> true | _ -> false)));
  ("bad-arity2.mz", simple_test (Fail (function BadPattern _ -> true | _ -> false)));
  ("dependent-type.mz", pass);
  ("caires_seco_node.mz", pass);
  ("persistentarray_nesting.mz", pass);
  ("bad-variance-annot.mz", simple_test (Fail (function VarianceAnnotationMismatch -> true | _ -> false)));
  ("bad-variance-annot2.mz", simple_test (Fail (function DataTypeMismatchInSignature _ -> true | _ -> false)));
  ("array-covariance.mz", pass);
  ("array-contravariance.mz", fail);
  ("array-focus.mz", fail);
<<<<<<< HEAD
  ("queue_nesting.mz", simple_test ~known_failure:() Pass);
  ("take-abstract.mz", simple_test ~known_failure:() (Fail (function _ -> false)));
  ("overflow.mz", simple_test (Fail (function _ -> false)));
    (* TEMPORARY this test raises Stack_overflow, whereas it should reject the code.
       I don't know what I should write here? *)
=======
  ("queue_nesting.mz", fail);
  ("queue_nesting2.mz", fail);
  ("take-abstract.mz", fail);
>>>>>>> 984087eb

  ("local-type.mz", simple_test ~known_failure:() Pass);
  ("local-type2.mz", simple_test ~known_failure:() Pass);
  ("local-type3.mz", simple_test ~known_failure:() Pass);
  ("local-type4.mz", pass);

];;

let mz_files_in_directory (dir : string) : string list =
  let filenames = Array.to_list (Sys.readdir dir) in
  List.filter (fun filename ->
    Filename.check_suffix filename ".mz"
  ) filenames

let corelib_tests: (string * ((unit -> env) -> unit)) list =
  List.map (fun filename -> filename, pass) (mz_files_in_directory (Configure.root_dir ^ "/corelib"))
;;

let stdlib_tests: (string * ((unit -> env) -> unit)) list =
  List.map (fun filename -> filename, pass) (mz_files_in_directory (Configure.root_dir ^ "/stdlib"))
;;

let _ =
  let open Bash in
  Log.enable_debug (-1);
  Driver.add_include_dir (Filename.concat Configure.root_dir "corelib");
  Driver.add_include_dir (Filename.concat Configure.root_dir "stdlib");
  let failed = ref 0 in
  let names_failed = ref [] in
  let run prefix tests =
    List.iter (fun (file, test) ->
      Log.warn_count := 0;
      let do_it = fun () ->
        let env = Driver.process (Filename.concat prefix file) in
        env
      in
      begin try
        test do_it;
        if !Log.warn_count > 0 then
          Printf.printf "%s✓ %s%s, %s%d%s warning%s\n"
            colors.green colors.default file
            colors.red !Log.warn_count colors.default
            (if !Log.warn_count > 1 then "s" else "")
        else
          Printf.printf "%s✓ %s%s\n" colors.green colors.default file;
      with
      | KnownFailure ->
          Printf.printf "%s! %s%s\n" colors.orange colors.default file;
      | Exit ->
          exit 255
      | _ as e ->
          failed := !failed + 1;
          names_failed := file :: !names_failed;
          Printf.printf "%s✗ %s%s\n" colors.red colors.default file;
          print_endline (Printexc.to_string e);
          Printexc.print_backtrace stdout;
      end;
      flush stdout;
      flush stderr;
    ) tests;
  in

  let center s =
    let l = String.length s in
    let padding = String.make ((Bash.twidth - l) / 2) ' ' in
    Printf.printf "%s%s\n" padding s;
  in

  (* Check the core modules. *)
  center "~[ Core Modules ]~";
  run "corelib/" corelib_tests;
  Printf.printf "\n";

  (* Check the standard library modules. *)
  center "~[ Standard Library Modules ]~";
  run "stdlib/" stdlib_tests;
  Printf.printf "\n";

  (* Thrash the include path, and then do the unit tests. *)
  Options.no_auto_include := true;
  Driver.add_include_dir "tests";
  Driver.add_include_dir "tests/modules";
  center "~[ Unit Tests ]~";
  run "tests/" tests;
  Printf.printf "\n";

  Printf.printf "%s%d%s tests run, " colors.blue (List.length tests) colors.default;
  if !failed > 0 then
    let names_failed =
      match !names_failed with
      | [] ->
          assert false
      | hd :: [] ->
          hd
      | hd :: tl ->
          String.concat ", " (List.rev tl) ^ " and " ^ hd
    in
    Printf.printf "%s%d unexpected failure%s (namely: %s), this is BAD!%s\n"
      colors.red
      !failed (if !failed > 1 then "s" else "")
      names_failed
      colors.default
  else
    Printf.printf "%sall passed%s, congratulations.\n" colors.green colors.default;
;;<|MERGE_RESOLUTION|>--- conflicted
+++ resolved
@@ -840,17 +840,12 @@
   ("array-covariance.mz", pass);
   ("array-contravariance.mz", fail);
   ("array-focus.mz", fail);
-<<<<<<< HEAD
-  ("queue_nesting.mz", simple_test ~known_failure:() Pass);
-  ("take-abstract.mz", simple_test ~known_failure:() (Fail (function _ -> false)));
+  ("queue_nesting.mz", fail);
+  ("queue_nesting2.mz", fail);
+  ("take-abstract.mz", fail);
   ("overflow.mz", simple_test (Fail (function _ -> false)));
     (* TEMPORARY this test raises Stack_overflow, whereas it should reject the code.
        I don't know what I should write here? *)
-=======
-  ("queue_nesting.mz", fail);
-  ("queue_nesting2.mz", fail);
-  ("take-abstract.mz", fail);
->>>>>>> 984087eb
 
   ("local-type.mz", simple_test ~known_failure:() Pass);
   ("local-type2.mz", simple_test ~known_failure:() Pass);
