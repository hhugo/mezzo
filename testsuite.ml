(*****************************************************************************)
(*  Mezzo, a programming language based on permissions                       *)
(*  Copyright (C) 2011, 2012 Jonathan Protzenko and François Pottier         *)
(*                                                                           *)
(*  This program is free software: you can redistribute it and/or modify     *)
(*  it under the terms of the GNU General Public License as published by     *)
(*  the Free Software Foundation, either version 3 of the License, or        *)
(*  (at your option) any later version.                                      *)
(*                                                                           *)
(*  This program is distributed in the hope that it will be useful,          *)
(*  but WITHOUT ANY WARRANTY; without even the implied warranty of           *)
(*  MERCHANTABILITY or FITNESS FOR A PARTICULAR PURPOSE.  See the            *)
(*  GNU General Public License for more details.                             *)
(*                                                                           *)
(*  You should have received a copy of the GNU General Public License        *)
(*  along with this program.  If not, see <http://www.gnu.org/licenses/>.    *)
(*                                                                           *)
(*****************************************************************************)

module K = KindCheck

open Kind
open Either
open TypeCore
open Types
open TestUtils
open TypeErrors
open DataTypeFlavor
open Exports

(* --------------------------------------------------------------------------*)

(* Some wrappers. *)

let find_qualified_var env m x =
  find_qualified_var env (Module.register m) (Variable.register x)

let find_unqualified_var env x =
  find_unqualified_var env (Variable.register x)

let find_qualified_type env m x =
  ty_open (find_qualified_var env m x)

let find_unqualified_type env x =
  ty_open (find_unqualified_var env x)

(* --------------------------------------------------------------------------*)

let check env point t =
  match Permissions.sub env point t with
  | Left _ ->
      ()
  | Right d ->
      raise_error env (ExpectedType (t, point, d))
;;

exception KnownFailure

let silent_warn_error =
  "-1..6"
;;

let pedantic_warn_error =
  "@1..4+5@6"
;;

let simple_test ?(warn_error=silent_warn_error) ?known_failure outcome = fun do_it ->
  let known_failure = Option.unit_bool known_failure in
  let raise_if (e: exn): unit =
    if not known_failure then
      raise e
    else
      raise KnownFailure
  in
  let success_if (): unit =
    if known_failure then
      raise (Failure "Test started working, remove ~known_failure!")
  in
  try
    TypeErrors.parse_warn_error warn_error;
    ignore (do_it ());
    match outcome with
    | KFail ->
        raise_if (Failure "Test passed, it was supposed to fail")
    | Fail _ ->
        raise_if (Failure "Test passed, it was supposed to fail")
    | Pass ->
        success_if ()
  with
  | TypeCheckerError e ->
      let e = internal_extracterror e in
      begin match outcome with
      | Pass ->
          raise_if (Failure "Test failed, it was supposed to pass")
      | Fail f ->
          if f e then
            success_if ()
          else
            raise_if (Failure "Test failed but not for the right reason")
      | KFail ->
          raise_if (Failure "Test failed but not for the right reason")
      end

  | K.KindError _ ->
      begin match outcome with
      | Pass ->
          raise_if (Failure "Test failed, it was supposed to pass")
      | KFail ->
          success_if ()
      | Fail _ ->
          raise_if (Failure "Test failed but not for the right reason")
      end

  | Log.MzInternalFailure msg ->
      raise_if (Failure msg)
;;

let pass =
  simple_test Pass
;;

let pass_known_failure =
  simple_test ~known_failure:() Pass
;;

let fail =
  simple_test (Fail (function _ -> true))
;;

let kfail =
  simple_test KFail
;;

let fail_known_failure =
  simple_test ~known_failure:() (Fail (function _ -> true))
;;

let kfail_known_failure =
  simple_test ~known_failure:() KFail
;;

let dummy_loc =
  Lexing.dummy_pos, Lexing.dummy_pos
;;

let dummy_name =
  User (Module.register "<none>", Variable.register "foo")
;;

let dummy_binding k =
  (dummy_name, k, dummy_loc)
;;

let tests: (string * ((unit -> env) -> unit)) list = [
  ("absdefs.mz",
    pass);

  (* Some very simple tests. *)

  ("unbound00.mz", kfail);
  ("unbound01.mz", kfail);
  ("unbound02.mz", kfail);
  ("unbound03.mz", kfail);
  ("unbound04.mz", kfail);
  ("unbound05.mz", kfail);
  ("unbound06.mz", kfail);
  ("unbound07.mz", kfail);
  ("unbound08.mz", kfail);
  ("unbound09.mz", pass);
  ("unbound10.mz", kfail);
  ("unbound11.mz", kfail);
  ("unbound12.mz", kfail);
  ("unbound13.mz", kfail);
  ("unbound14.mz", kfail);
  ("unbound15.mz", kfail);
  ("unbound16.mz", kfail);
  ("unbound17.mz", kfail);
  ("unbound18.mz", kfail);
  ("unbound19.mz", kfail);
  ("unbound20.mz", kfail);
  ("unbound21.mz", pass);
  ("unbound22.mz", kfail);
  ("unbound23.mz", kfail);
  ("unbound24.mz", kfail);
  ("unbound25.mz", kfail);
  ("unbound26.mz", kfail);
  ("unbound27.mz", kfail);
  ("unbound28.mz", kfail);
  ("unbound29.mz", kfail);
  ("unbound30.mz", pass_known_failure);
  ("unbound31.mz", pass_known_failure);
  ("unbound32.mz", kfail);
  ("unbound33.mz", kfail);
  ("unbound34.mz", kfail);
  ("unbound35.mz", kfail);
  ("unbound36.mz", kfail);
  ("unbound37.mz", kfail);
  ("unbound38.mz", kfail);
  ("unbound39.mz", kfail);
  ("unbound40.mz", kfail);
  ("unbound41.mz", kfail);

  ("basic.mz",
    pass);

  ("constructors.mz",
    pass);

  ("dcscope2.mz", kfail);

  ("modules/dcscope.mz", kfail);

  ("constructors_bad_1.mz",
    simple_test (Fail (function MissingField _ -> true | _ -> false)));

  ("constructors_bad_2.mz",
    simple_test (Fail (function ExtraField _ -> true | _ -> false)));

  ("field_access.mz",
    pass);

  ("field_access_bad.mz",
    simple_test (Fail (function NoSuchField _ -> true | _ -> false)));

  ("field_assignment.mz",
    pass);

  ("field_assignment_bad.mz",
    simple_test (Fail (function NoSuchField _ -> true | _ -> false)));

  ("arithmetic.mz", fun do_it ->
    let env = do_it () in
    let int = find_qualified_type env "int" "int" in
    let foo = find_unqualified_var env "foo" in
    let bar = find_unqualified_var env "bar" in
    check env foo int;
    check env bar int);

  ("atomic.mz",
    pass);
  ("double-release.mz",
    fail);
  ("unwarranted-release.mz",
    fail);

  ("value-restriction-violation.mz",
    fail);
  ("comparison-bug.mz",
    fail);
  ("commutations.mz",
    pass);
  ("forall-wref.mz",
    fail);
  ("consumes-duplicable.mz",
    pass);
  ("consumes-forgotten.mz",
    fail);
  ("permission-shift.mz",
    fail);
  ("permission-shift-duplicable.mz",
    pass);
  ("identity.mz",
    pass);
  ("frame.mz",
    pass);
  ("frame-duplicable.mz",
    pass);
  ("singleton-swap.mz",
    pass);
  ("ref-covariant.mz",
    pass);
  ("deref.mz",
    pass);
  ("deref2.mz",
    pass);
  ("deref3.mz",
    pass);
  ("assign.mz",
    pass);

  ("multiplearrows.mz",
    simple_test ~warn_error:pedantic_warn_error (Fail (fun _ -> true)));

  ("wrong_type_annotation.mz",
    simple_test (Fail (function ExpectedType _ -> true | _ -> false)));

  ("constraints_in_patterns.mz",
    simple_test (Fail (function ExpectedType _ -> true | _ -> false)));

  ("constraints_in_patterns2.mz",
    pass);

  ("constraints_in_patterns3.mz",
    pass);

  ("constraints_in_patterns4.mz",
    pass);

  ("function.mz", fun do_it ->
    let env = do_it () in
    let int = find_qualified_type env "int" "int" in
    let foobar = find_unqualified_var env "foobar" in
    check env foobar (tuple [int; int]));

  ("stupid_match.mz",
    simple_test (Fail (function MatchBadDatacon _ -> true | _ -> false)));

  ("value_restriction.mz",
    simple_test (Fail (function NoSuchField _ -> true | _ -> false)));
  ("value_restriction2.mz",
    pass);
  ("value_restriction3.mz",
    pass);
  ("value_restriction4.mz",
    fail);
  ("value_restriction5.mz",
    fail);

  ("variance.mz", fun do_it ->
    let env = do_it () in
    let check_variance n vs =
      let t = find_unqualified_var env n in
      if not (get_variance env t = vs) then
        failwith "Variances don't match"
    in
    let co = Covariant and contra = Contravariant and bi = Bivariant and inv = Invariant in
    check_variance "list" [co];
    check_variance "ref" [co]; (* yes *)
    check_variance "bi" [bi];
    check_variance "inv" [inv];
    check_variance "test" [co; co; bi];
    check_variance "contra" [contra];
    check_variance "adopts_contra" [contra];
  );

  ("stupid-swap.mz",
    pass
  );

  ("multiple_fields_and_permissions.mz",
    pass
  );

  ("anonargs.mz", pass);

  ("pattern1.mz", pass);

  ("pattern2.mz", pass);

  ("pattern3.mz", pass);

  ("pattern4.mz", pass);

  ("loose_variable.mz", pass);

  ("double-open.mz", pass);

  ("double-open2.mz", pass);

  ("multiple_data_type_groups.mz", pass);

  ("hole.mz", pass);

  ("curry1.mz", pass);

  ("impredicative.mz", pass);

  ("impredicative2.mz", pass);

  ("impredicative3.mz", simple_test (Fail (function
    | ExpectedType _ -> true
    | _ -> false
  )));

  ("impredicative4.mz", simple_test (Fail (function
    | ExpectedType _ -> true
    | _ -> false
  )));

  ("impredicative5.mz", pass);

  ("twostructural.mz", pass);

  (* The merge operation and all its variations. *)

  ("merge1.mz", fun do_it ->
    let env = do_it () in
    let v1 = find_unqualified_var env "v1" in
    check env v1 (concrete Immutable (dc env "t" "T") []));

  ("merge2.mz", fun do_it ->
    let env = do_it () in
    let v2 = find_unqualified_var env "v2" in
    let t = TyQ (Exists, dummy_binding KTerm, UserIntroduced,
      TyBar (
        ty_equals v2,
        TyStar (
          TyAnchoredPermission (TyOpen v2,
           concrete Immutable
              (dc env "u" "U")
              [(Field.register "left", TySingleton (TyBound 0));
               (Field.register "right", TySingleton (TyBound 0))]),
          TyAnchoredPermission (
            TyBound 0,
           concrete Mutable (dc env "t" "T") []
          )
        )
      ))
    in
    check env v2 t);

  ("merge3.mz", fun do_it ->
    let env = do_it () in
    let v3 = find_unqualified_var env "v3" in
    let t = TyQ (Exists, dummy_binding KTerm, UserIntroduced,
      TyQ (Exists, dummy_binding KTerm, UserIntroduced,
        TyBar (
          ty_equals v3,
          fold_star [
            TyAnchoredPermission (TyOpen v3,
              concrete Immutable (dc env "u" "U")
                [(Field.register "left", TySingleton (TyBound 0));
                 (Field.register "right", TySingleton (TyBound 1))]
            );
            TyAnchoredPermission (
              TyBound 0,
              concrete Immutable (dc env "t" "T") []
            );
            TyAnchoredPermission (
              TyBound 1,
              concrete Immutable (dc env "t" "T") []
            );
          ]
        )))
    in
    check env v3 t);

  ("merge4.mz", fun do_it ->
    let env = do_it () in
    let v4 = find_unqualified_var env "v4" in
    let w = find_unqualified_type env "w" in
    let int = find_qualified_type env "int" "int" in
    let t = TyApp (w, [int]) in
    check env v4 t);

  ("merge5.mz", fun do_it ->
    let env = do_it () in
    let v5 = find_unqualified_var env "v5" in
    let v = find_unqualified_type env "v" in
    let int = find_qualified_type env "int" "int" in
    let t = TyApp (v, [int; int]) in
    check env v5 t);

  ("merge6.mz", pass);

  ("merge7.mz", pass);

  ("merge8.mz", fun do_it ->
    let env = do_it () in
    let v8 = find_unqualified_var env "v8" in
    let v = find_unqualified_type env "v" in
    let t = TyQ (Forall, dummy_binding KType, UserIntroduced,
        TyApp (v, [TyBound 0; TyBound 0])
      )
    in
    check env v8 t);

  ("merge9.mz", fun do_it ->
    let env = do_it () in
    let v9 = find_unqualified_var env "v9" in
    let ref = find_unqualified_type env "ref" in
    let int = find_qualified_type env "int" "int" in
    let t = TyApp (ref, [int]) in
    check env v9 t);

  ("merge10.mz", fun do_it ->
    let env = do_it () in
    let v10 = find_unqualified_var env "v10" in
    let foo = find_unqualified_type env "foo" in
    let t = find_unqualified_type env "t" in
    let t = TyApp (foo, [t]) in
    check env v10 t);

  ("merge11.mz", fun do_it ->
    let env = do_it () in
    let v11 = find_unqualified_var env "v11" in
    let ref = find_unqualified_type env "ref" in
    let int = find_qualified_type env "int" "int" in
    let t = TyApp (ref, [TyApp (ref, [int])]) in
    check env v11 t);

  ("merge12.mz", fun do_it ->
    let env = do_it () in
    let v12 = find_unqualified_var env "v12" in
    let int = find_qualified_type env "int" "int" in
    (* Urgh, have to input internal syntax to check function types... maybe we
     * should write surface syntax here and have it simplified by the desugar
     * procedure? ... *)
    let t = TyQ (Forall, dummy_binding KTerm, UserIntroduced, TyArrow (
      TyBar (
        TySingleton (TyBound 0),
        TyAnchoredPermission (TyBound 0, int)
      ), int))
    in
    check env v12 t);

  ("merge13.mz", fun do_it ->
    let env = do_it () in
    let v13 = find_unqualified_var env "v13" in
    let x = find_unqualified_var env "x" in
    let int = find_qualified_type env "int" "int" in
    let t = find_unqualified_type env "t" in
    let t = TyApp (t, [int]) in
    check env v13 t;
    check env x int);

  ("merge14.mz", fun do_it ->
    let env = do_it () in
    let v14 = find_unqualified_var env "v14" in
    let int = find_qualified_type env "int" "int" in
    let t = find_unqualified_type env "t" in
    (* Look at how fancy we used to be when we had singleton-subtyping! *)
    (* let t = TyQ (Exists, dummy_binding KTerm, UserIntroduced, TyBar (
      TyApp (t, [TySingleton (TyBound 0)]),
      TyAnchoredPermission (TyBound 0, int)
    )) in *)
    let t = TyApp (t, [int]) in
    check env v14 t);

  ("merge15.mz", pass);

  ("merge16.mz", pass);

  ("merge18.mz", pass);

  ("merge19.mz", pass);

  ("merge20.mz", pass);

  ("merge_generalize_val.mz", pass);

  ("merge-funcs.mz", pass_known_failure);

  ("constraints_merge.mz",
    simple_test ~warn_error:pedantic_warn_error Pass);

  (* Resource allocation conflicts. *)

  ("conflict2.mz",
    simple_test ~warn_error:pedantic_warn_error Pass);

  (* Marking environments as inconsistent. *)

  ("inconsistent1.mz",
    pass
  );

  ("inconsistent2.mz",
    pass
  );

  (* Singleton types. *)

  ("singleton1.mz", fun do_it ->
    let env = do_it () in
    let x = find_unqualified_var env "x" in
    let s1 = find_unqualified_var env "s1" in
    let t = find_unqualified_type env "t" in
    (* We have to perform a syntactic comparison here, otherwise [check] which
     * uses [sub] under the hood might implicitly perform the
     * singleton-subtyping-rule -- this would defeat the whole purpose of the
     * test. *)
    let perms = get_permissions env x in
    if List.exists (FactInference.is_exclusive env) perms then
      failwith "The permission on [x] should've been consumed";
    let perms = get_permissions env s1 in
    if not (List.exists ((=) (TyApp (t, [concrete Mutable (dc env "t" "A") []]))) perms) then
      failwith "The right permission was not extracted for [s1].";
  );

  ("singleton2.mz", pass);

  (* Duplicity constraints. *)

  ("duplicity1.mz", pass);
  ("duplicity2.mz", pass);
  ("dup.mz", fail);
  ("dup2.mz", pass);

  (* Polymorphic function calls *)

  ("polycall1.mz",
    simple_test (Fail (function IllKindedTypeApplication _ -> true | _ -> false)));

  ("polycall2.mz",
    simple_test (Fail (function BadTypeApplication _ -> true | _ -> false)));

  ("polycall3.mz",
    simple_test ~warn_error:pedantic_warn_error Pass);

  ("polycall4.mz",
    simple_test ~warn_error:pedantic_warn_error Pass);

  ("polycall5.mz",
    simple_test ~warn_error:pedantic_warn_error Pass);

  ("polycall6.mz",
    simple_test ~warn_error:pedantic_warn_error Pass);

  (* Tests are expected to fail. *)

  ("fail1.mz",
    simple_test ((Fail (function ExpectedType _ -> true | _ -> false))));

  ("fail2.mz",
    simple_test ((Fail (function ExpectedType _ -> true | _ -> false))));

  ("fail3.mz",
    simple_test ((Fail (function NoSuchField _ -> true | _ -> false))));

  ("fail4.mz",
    simple_test ((Fail (function ExpectedType _ -> true | _ -> false))));

  ("fail5.mz",
    simple_test ((Fail (function ExpectedType _ -> true | _ -> false))));

  ("fail6.mz",
    simple_test ((Fail (function ExpectedType _ -> true | _ -> false))));

  ("fail7.mz", kfail);

  ("fail8.mz",
    simple_test ((Fail (function BadPattern _ -> true | _ -> false))));

  ("fail9.mz",
    simple_test ((Fail (function NotDynamic _ -> true | _ -> false))));

  ("fail10.mz",
    simple_test ((Fail (function BadField _ -> true | _ -> false))));

  ("fail11.mz", kfail);

  (* Adoption. *)

  ("adopts1.mz", pass);
  ("adopts2.mz", simple_test (Fail (function NonExclusiveAdoptee _ -> true | _ -> false)));
  ("adopts3.mz", kfail);
  ("adopts4.mz", simple_test (Fail (function NonExclusiveAdoptee _ -> true | _ -> false)));
  ("adopts5.mz", pass);
  ("adopts6.mz", pass);
  ("adopts7.mz", pass);
  ("adopts8.mz", simple_test (Fail (function NonExclusiveAdoptee _ -> true | _ -> false)));
  ("adopts9.mz", pass);
  ("adopts10.mz", simple_test (Fail (function NotMergingClauses _ -> true | _ -> false)));
  ("adopts11.mz", pass);
  ("adopts12.mz", pass);
  ("adopts13.mz", fail);
  ("adopts14.mz", fail);
  ("adopts15.mz", fail);
  ("adopts16.mz", pass);
  ("adopts17.mz", pass);
  ("adopts18.mz", pass);
  ("adopts19.mz", pass);
  ("adopts20.mz", pass);

  (* Bigger examples. *)

  ("list-length.mz", fun do_it ->
    let env = do_it () in
    let int = find_qualified_type env "int" "int" in
    let zero = find_unqualified_var env "zero" in
    check env zero int);

  ("list-length-variant.mz", pass);

  ("list-concat.mz", pass);
  ("icfp.mz", pass);

  ("list-concat-dup.mz",
    pass
  );

  ("list-length.mz",
    pass
  );

  ("list-map0.mz",
    pass
  );

  ("list-map1.mz",
    pass
  );

  ("list-map2.mz",
    pass
  );

  ("list-map3.mz",
    pass
  );

  ("list-map-tail-rec.mz",
    pass
  );

  ("list-rev.mz",
    pass
  );

  ("list-find.mz",
    pass
  );

  ("list-mem2.mz",
    pass
  );

  ("list-id.mz",
    pass
  );

  ("xlist-copy.mz",
    pass
  );

  ("xlist-concat.mz",
    pass
  );

  ("xlist-concat1.mz",
    pass
  );

  ("xlist-concat2.mz",
    pass
  );

  ("tree_size.mz",
    pass
  );

  ("in_place_traversal.mz",
    pass
  );

  ("counter.mz",
    pass
  );

  ("xswap.mz",
    pass
  );

  ("bag_lifo.mz", pass);

  ("bag_fifo.mz", pass);

  ("union-find-nesting.mz", pass);
  ("union-find-dynamic.mz", pass);

  (* Modules *)

  ("modules/simple.mz", pass);

  ("modules/simple2.mz", simple_test (Fail (function
    | DataTypeMismatchInSignature _ -> true | _ -> false
  )));

  ("modules/m.mz", pass);

  ("modules/exporttwo.mz", pass);

  ("modules/qualified.mz", pass);

  ("modules/equations_in_mzi.mz", pass);

  ("modules/export_nondup.mz",
    simple_test (Fail (function ExportNotDuplicable _ -> true | _ -> false)));

  ("missing-export.mz", kfail);

  ("weird-datacon-shadowing.mz", kfail_known_failure);

  ("assert.mz", pass);
  ("assert2.mz", fail);

  ("priority.mz", pass);

  ("fieldEvaluationOrder.mz", pass);

  ("fieldEvaluationOrderReject1.mz", fail);

  ("fieldEvaluationOrderReject2.mz", fail);

  ("monads.mz", pass);

  ("adopts-non-mutable-type.mz", simple_test (Fail (function NonExclusiveAdoptee _ -> true | _ -> false)));

  ("adopts-type-variable.mz", pass);

  ("ref-confusion.mz", kfail);

  ("strip_floating_perms.mz", simple_test (Fail (function ExpectedType _ -> true | _ -> false)));

  ("fact-inconsistency.mz", pass);

  ("dfs-simple.mz", pass);

  ("dfs-owns.mz", pass);

  ("dfs-example.mz", pass);

  ("owns1.mz", pass);

  ("owns2.mz", simple_test (Fail (function NotDynamic _ -> true | _ -> false)));

  ("owns3.mz", pass);

  ("tuple-syntax.mz", pass);

  ("same-type-var-bug.mz", kfail);

  ("assert-bug.mz", pass);

  ("function-comparison.mz", pass);

  ("function-comparison2.mz", fail);

  ("masking.mz", fail);

  ("masking2.mz", fail);

  ("masking3.mz", pass);

  ("bad-linearity.mz", fail);

  ("bad-generalization.mz", fail);

  ("bad-levels.mz", fail);

  ("dup-value.mzi", kfail);

  ("dup-datacon.mzi", kfail);

  ("unqualified-datacon.mz", kfail);

  ("improve-inference.mz", pass);
  ("improve-inference2.mz", pass);

  ("cps-dereliction.mz", pass);

  ("fold-permission.mz", pass);

  ("abstract.mz", pass);

  ("abstract2.mz", simple_test (Fail (function
    | DataTypeMismatchInSignature _ -> true | _ -> false
  )));

  ("ref-swap.mz", pass);

  ("multiple-match-ref.mz", fail);

  ("018.mz", pass);

  ("vicious-cycle.mz", pass);

  ("cycle1.mz", pass);  (* circular dependency between the modules, detected only at link time by ocaml *)
  ("cyclic1.mz", fail); (* circular dependency between the interfaces, detected at type-checking time by mezzo *)

  ("named-tuple-components.mz", pass);

  ("abstract-perm.mz", pass);

  ("dup_sign1.mz", pass);
  ("dup_sign2.mz", fail);
  ("dup_sign3.mz", pass);
  ("dup_sign4.mz", pass);
  ("dup_sign5.mz", pass);

  ("tableau.mz", pass);
  ("smemoize.mz", pass);
  ("use-magic.mz", pass);
  ("list2array.mz", pass);
  ("sub_constraints_nonpoint_type.mz", pass);
  ("merge-tyapp-with-two-subs.mz", pass);

  ("exist00.mz", pass);
  ("exist01.mz", pass);
  ("exist03.mz", pass);
  ("exist04.mz", pass);
  ("exist05.mz", pass);
  ("exist06.mz", pass);
  ("exist07.mz", pass);
  ("exist08.mz", pass);
  ("exist09.mz", pass);

  ("exists-tyapp.mz", pass);
  ("exists-tyapp2.mz", fail);

  ("bad-arity.mz", simple_test (Fail (function BadPattern _ -> true | _ -> false)));
  ("bad-arity2.mz", simple_test (Fail (function BadPattern _ -> true | _ -> false)));
  ("dependent-type.mz", pass);
  ("caires_seco_node.mz", pass);
  ("persistentarray_nesting.mz", pass);
  ("bad-variance-annot.mz", simple_test (Fail (function VarianceAnnotationMismatch -> true | _ -> false)));
  ("bad-variance-annot2.mz", simple_test (Fail (function DataTypeMismatchInSignature _ -> true | _ -> false)));
  ("array-covariance.mz", pass);
  ("array-contravariance.mz", fail);
  ("array-focus.mz", fail);
  ("queue_nesting.mz", fail);
  ("queue_nesting2.mz", fail);
  ("take-abstract.mz", fail);
  ("overflow.mz", fail);
  ("facts.mz", pass);
  ("facts00.mz", fail);
  ("facts01.mz", fail);
  ("facts02.mz", fail);
  ("facts03.mz", fail);
  ("facts04.mz", fail);
  ("facts05.mz", kfail);
  ("facts06.mz", pass);
  ("facts07.mz", fail);
  ("facts08.mz", fail);
  ("facts09.mz", fail);
  ("facts10.mz", fail);
  ("facts11.mz", pass_known_failure);
  ("facts12.mz", pass_known_failure);
  ("facts13.mz", pass);
  ("facts14.mz", pass);
  ("facts15.mz", fail);
  ("facts16.mz", fail);
  ("facts17.mz", fail);
  ("facts18.mz", fail);
  ("data-term.mz", pass_known_failure);
  ("fact-term.mz", fail_known_failure);

  ("local-type.mz", pass);
  ("local-type2.mz", pass_known_failure);
  ("local-type3.mz", pass_known_failure);
  ("local-type4.mz", pass);
  ("local-type5.mz", pass_known_failure);
  ("tyapp.mz", pass);
  ("tyand00.mz", kfail);
  ("tyand01.mz", pass);
  ("tyand02.mz", pass);
  ("tyand03.mz", fail);
  ("tyand04.mz", pass);
  ("tyand05.mz", fail);
  ("tyand06.mz", fail);
  ("incorrect-fields.mz", kfail);
  ("twice-mutable.mz", kfail);
  ("name-intro.mz", pass);
  ("name-intro2.mz", pass);
  ("name-intro3.mz", pass_known_failure);
  ("name-intro4.mz", pass);
  ("name-intro5.mz", pass);
  ("desugaring00.mz", pass);
  ("exists-forall.mz", pass);
  ("name-capture.mz", pass);
  ("time.mz", pass);
  ("cps-old.mz", pass);
  ("delimcc.mz", pass);
  ("old_miterator.mz", pass);
  ("cps.mz", pass);
  ("call.mz", pass);
  ("tree-removal.mz", pass);
  ("pattern-sharing.mz", fail);
  ("gadt.mz", pass);
  ("gadt-bug.mz", fail);
  ("abbrev-1.mz", pass);
  ("abbrev-2.mz", pass);
  ("abbrev-3.mz", pass);
  ("abbrev-4.mz", pass);
  ("existential-witness.mz", pass);
  ("residual.mz", pass);
  ("quantifier-bug.mz", kfail);
  ("eta.mz", pass);
  ("array-1.mz", pass);
  ("array-2.mz", fail);
  ("array-3.mz", fail);
  ("export-names.mz", pass);
  ("double-datacon.mz", kfail);
  ("datacon-shadow.mz", fail);
  ("self.mz", fail);
  ("fractional.mzi", pass); (* no implementation, for now *)
  ("vide.mz", pass);
  ("openvide.mz", pass);
  ("exclusive-bug.mz", pass);
  ("dynarray.mz", pass);
  ("while-1.mz", pass);
  ("while-2.mz", fail);
  ("while-3.mz", pass);
  ("species.mz", pass);
  ("ghost00.mz", kfail);
  ("ifthen-bug.mz", pass);
  ("magic-map.mz", pass);
  ("exist-name-conflict.mz", pass);
  ("assert-point.mz", pass);
  ("named-return.mz", pass);
  ("named-return2.mz", pass);
  ("incorrect-interface.mz", fail);
  ("instantiate_exists.mz", pass);
  ("bind-op.mz", pass);
  ("letflex.mz", pass);
  ("pack1.mz", pass);
  ("pack2.mz", pass);
  ("strange.mz", fail);
  ("localtype1.mz", pass);
  ("localtype2.mz", pass);
  ("localtype3.mz", pass);
  ("covariantlock.mz", pass);
  ("pack-assert.mz", pass);
  ("oneshot-test.mz", fail);
  ("sparray.mz", pass);
  ("interface-arg-name.mz", pass_known_failure);
  ("tree-coroutine.mz", pass);
  ("concurrentsort.mz", pass);
  ("derived_locks.mz", pass);
  ("rich-bool1.mz", pass);
  ("frame-wand.mz", pass);
  ("iteration.mz", pass);
  ("fpiterator-focused.mz", pass); (* very costly, sorry *)
  ("flexible-point.mz", pass);
  ("old_iterator.mz", pass);
  ("assert-exists.mz", pass);
  ("assert-var.mz", pass);
  ("internal_choice.mz", pass);
  ("server.mz", pass);
  ("array-borrow-1.mz", pass);
  ("array-borrow-2.mz", fail);
  ("booltrue.mz", pass);
  ("woref.mz", pass);
  ("exclusiveperm.mz", kfail);
  ("datacon1.mz", pass);
  ("datacon2.mz", pass);
  ("datacon3.mz", pass);
  ("datacon4.mz", kfail);
  ("shortest.mz", pass);
  ("snapshot.mz", pass);
  ("adoptslib.mz", pass);
<<<<<<< HEAD
  ("wildcard1.mz", pass);
  ("wildcard2.mz", pass);
=======
  ("flexbug.mz", fail_known_failure);
  ("flexbug2.mz", fail_known_failure);
>>>>>>> 2380a4eb

  (* The tests below are intentionally not run as they cause the type-checker to
   * loop. We still want to list them as, eventually, we will want to fix them. *)
  ("landin.mz", fun _ -> raise KnownFailure);
  ("landin-variant.mz", fun _ -> raise KnownFailure);
  ("cyclic-list.mz", fun _ -> raise KnownFailure);
  ("cyclic-list2.mz", fun _ -> raise KnownFailure);
  ("diverge.mz", fail);
];;

let mz_files_in_directory (dir : string) : string list =
  let filenames = Array.to_list (Sys.readdir dir) in
  List.filter (fun filename ->
    Filename.check_suffix filename ".mz"
  ) filenames

let tests_in_directory dir =
  List.map (fun filename ->
    filename, pass
  ) (mz_files_in_directory (Configure.root_dir ^ "/" ^ dir))

let corelib_tests: (string * ((unit -> env) -> unit)) list =
  tests_in_directory "corelib"
;;

let stdlib_tests: (string * ((unit -> env) -> unit)) list =
  tests_in_directory "stdlib"
;;

let interpreter_tests =
  tests_in_directory "tests/interpreter"

type result =
| WasNotRun
| Success
| Failure

let run_one_test_raw name (f: result ref -> unit): result * string =
  let open Bash in
  (* This function is intended to be possibly run in a separate
     process. Avoid side effects (global variables, printing, etc.). *)
  Log.warn_count := 0;
  let buf = Buffer.create 1024 in
  let result = ref WasNotRun in
  let () =
    try
      f result;
      Printf.bprintf buf "%s✓ %s%s"
        colors.green colors.default name;
      if !Log.warn_count > 0 then
        Printf.bprintf buf ", %s%d%s warning%s"
          colors.red !Log.warn_count colors.default
          (if !Log.warn_count > 1 then "s" else "");
      Printf.bprintf buf "\n"
    with
    | KnownFailure ->
        Printf.bprintf buf "%s! %s%s\n" colors.orange colors.default name
    | _ as e ->
        result := Failure;
        Printf.bprintf buf "%s✗ %s%s\n%s\n%s"
          colors.red colors.default name
          (Printexc.to_string e)
          (Printexc.get_backtrace())
  in
  !result, Buffer.contents buf

let run_one_test prefix (file, test) : result * string =
  TypeErrors.parse_warn_error silent_warn_error;
  run_one_test_raw file (fun result ->
    test (fun () ->
      result := Success;
      Driver.process (Filename.concat prefix file)
    );
  )

let run_one_unit_test (name, (f, known_failure, outcome)) =
  run_one_test_raw name (fun result ->
    simple_test ?known_failure outcome (fun () ->
      result := Success;
      f ()
  ))

(* Total number of tests. *)
let count = ref 0
(* Number of tests actually run. *)
let do_it_count = ref 0
(* Number of tests considered failed (not counting known failures). *)
let failed = ref 0
(* Names of tests considered failed. *)
let names_failed = ref []

(* [acknowledge] is invoked in the master process when a test finishes. *)
let acknowledge ((file, _), ()) (result, output) =
  incr count;
  print_string output;
  flush stdout;
  begin match result with
  | WasNotRun ->
      ()
  | Success ->
      incr do_it_count
  | Failure ->
      incr do_it_count;
      incr failed;
      names_failed := file :: !names_failed
  end;
  (* An empty list means, no new tasks. *)
  []

(* [run] runs a bunch of tests in parallel. *)
let run worker tests : unit =
  Functory.Cores.set_number_of_cores (Utils.get_number_of_cores ());
  Functory.Cores.compute
    ~worker
    ~master:acknowledge
    tests

let run_files prefix tests : unit =
  let worker = run_one_test prefix in
  let tests = List.map (fun x -> x, ()) tests in
  run worker tests

let run_unit_tests () : unit =
  let worker = run_one_unit_test in
  let tests = UnitTests.unit_tests in
  let tests = List.map (fun x -> x, ()) tests in
  run worker tests

let () =
  let open Bash in
  Driver.add_include_dir (Filename.concat Configure.root_dir "corelib");
  Driver.add_include_dir (Filename.concat Configure.root_dir "stdlib");
  let center s =
    let l = String.length s in
    let padding = String.make ((Bash.twidth - l) / 2) ' ' in
    Printf.printf "\n%s%s\n\n%!" padding s;
  in

  (* Check the core modules. *)
  center "~[ Core Modules ]~";
  run_files "corelib/" corelib_tests;

  (* Check the standard library modules. *)
  center "~[ Standard Library Modules ]~";
  run_files "stdlib/" stdlib_tests;

  (* Check the interpreter tests. *)
  center "~[ Interpreter Tests ]~";
  run_files "tests/interpreter/" interpreter_tests;

  (* Unit tests. *)
  center "~[ Hand-written Unit Tests ]~";
  run_unit_tests ();

  (* Thrash the include path, and then do the unit tests. *)
  Options.no_auto_include := true;
  Driver.add_include_dir "tests";
  Driver.add_include_dir "tests/modules";
  center "~[ Unit Tests ]~";
  run_files "tests/" tests;

  Printf.printf "%s%d%s tests listed (%d tests actually run), "
    colors.blue !count colors.default !do_it_count;
  if !failed > 0 then
    let names_failed =
      match !names_failed with
      | [] ->
          assert false
      | hd :: [] ->
          hd
      | hd :: tl ->
          String.concat ", " (List.rev tl) ^ " and " ^ hd
    in
    Printf.printf "%s%d unexpected failure%s (namely: %s), this is BAD!%s\n"
      colors.red
      !failed (if !failed > 1 then "s" else "")
      names_failed
      colors.default
  else
    Printf.printf "%sall passed%s, congratulations.\n" colors.green colors.default
;;<|MERGE_RESOLUTION|>--- conflicted
+++ resolved
@@ -1040,13 +1040,10 @@
   ("shortest.mz", pass);
   ("snapshot.mz", pass);
   ("adoptslib.mz", pass);
-<<<<<<< HEAD
   ("wildcard1.mz", pass);
   ("wildcard2.mz", pass);
-=======
   ("flexbug.mz", fail_known_failure);
   ("flexbug2.mz", fail_known_failure);
->>>>>>> 2380a4eb
 
   (* The tests below are intentionally not run as they cause the type-checker to
    * loop. We still want to list them as, eventually, we will want to fix them. *)
