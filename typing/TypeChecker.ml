--- conflicted
+++ resolved
@@ -179,12 +179,6 @@
             raise_error env (UnsatisfiableConstraint constraints)
       in
       (* Return the "good" type. *)
-<<<<<<< HEAD
-      let t2, perms = Permissions.collect t2 in
-      let env = List.fold_left Permissions.add_perm env perms in
-=======
-      let t2 = Flexible.generalize env t2 in
->>>>>>> a0472ada
       env, t2
   | None ->
       raise_error env (ExpectedType (t1, x))
