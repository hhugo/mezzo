--- conflicted
+++ resolved
@@ -95,256 +95,6 @@
   in
   collect t
 ;;
-<<<<<<< HEAD
- 
-(* This function tries to find all function types of the form
-
-   ∀(x:term, y:term). (τ | x = y) -> τ'
-
-   and transform them into
-
-   ∀(x:term) τ -> τ'
-*)
-let simplify_function_type env t body =
-
-  (* It's a little bit tricky because in a function expression, we need to
-   * update the body so that the references to the universally quantified
-   * variables are correct: we're removing binders! Therefore, these functions
-   * take an optional argument that is only used in a meaningful way for the
-   * "toplevel" function type (the one whose universally quantified binders are
-   * referenced by the function body). The argument is just discarded for
-   * nested, first-class function types that appear in the outermost function
-   * type. *)
-
-  (* This function always returns [None] except when returning [cleanup env ...]. *)
-  let rec find (env: env) (t: typ) (e: expression option): typ * expression option =
-    match t with
-    | TyForall _ ->
-        let vars, t' = strip_forall t in
-        begin match t' with
-        | TyArrow _ ->
-            cleanup env vars t' e
-        | _ ->
-            t, None
-        end
-
-    | TyUnknown
-    | TyDynamic ->
-        t, None
-
-    | TyBound _
-    | TyOpen _ ->
-        t, None
-
-    | TyExists _ ->
-        t, None
-
-    | TyApp _ ->
-        t, None
-
-    | TyTuple ts ->
-        TyTuple (List.map (fun t -> fst (find env t e)) ts), None
-
-    | TyConcreteUnfolded (datacon, fields, clause) ->
-        let fields = List.map (fun field ->
-          match field with
-          | FieldValue (name, t) ->
-              let t, _ = find env t e in
-              FieldValue (name, t)
-          | _ ->
-              field
-        ) fields in
-        TyConcreteUnfolded (datacon, fields, clause), None
-
-    | TySingleton _ ->
-        t, None
-
-    | TyArrow (t1, t2) ->
-        TyArrow (fst (find env t1 e), fst (find env t2 e)), None
-
-    | TyBar (t1, t2) ->
-        TyBar (fst (find env t1 e), fst (find env t2 e)), None
-
-    | TyAnchoredPermission (x, t) ->
-        TyAnchoredPermission (x, fst (find env t e)), None
-
-    | TyEmpty ->
-        t, None
-
-    | TyStar (p, q) ->
-        TyStar (fst (find env p e), fst (find env q e)), None
-
-    | TyAnd (constraints, t) ->
-        let constraints = find_constraints env constraints e in
-        TyAnd (constraints, fst (find env t e)), None
-
-    | TyImply (constraints, t) ->
-        let constraints = find_constraints env constraints e in
-        TyImply (constraints, fst (find env t e)), None
-
-  and find_constraints env constraints e =
-    List.map (fun (c, t) ->
-      c, fst (find env t e)
-    ) constraints
-
-  (* [vars] have been opened in [t] and [e]. *)
-  and cleanup (env: env) (the_vars: (type_binding * flavor) list) (t: typ) (e: expression option)
-      : typ * expression option =
-
-    let the_vars, flavors = List.split the_vars in
-
-    (* Open the binders before working on the type. *)
-    let env, { vars; subst_type; subst_expr; _ } = bind_evars env the_vars in
-    let vars = List.combine the_vars vars in
-    let t = subst_type t in
-    let e = Option.map subst_expr e in
-
-    match t with
-    | TyArrow (t1, t2) ->
-        (* Put aside the constraints since we can't really simplify these, and
-         * if we try to, they end up being copied in the return type, which
-         * doesn't make much sense. *)
-        let constraints, t1 =
-          match t1 with TyAnd (cs, t1) -> cs, t1 | _ -> [], t1
-        in
-
-        (* Get all permissions in [t1]. *)
-        let t1, perms = collect t1 in
-        let perms = List.flatten (List.map (flatten_star env) perms) in
-
-        (* Recursively clean up [t1], and the permissions too. *)
-        let t1, _ = find env t1 None in
-        let perms, _ = List.split (List.map (fun t -> find env t None) perms) in
-
-        (* Is this one of the quantifiers just above us? *)
-        let suitable p =
-          List.exists (fun (_, p') -> same env p p') vars
-        in
-
-        (* For all x = y permissions, just perform the corresponding union-find
-         * operation; other permissions are kept. *)
-        let env, perms = List.fold_left (fun (env, perms) perm ->
-          match perm with
-          | TyAnchoredPermission (TyOpen p, TySingleton (TyOpen p')) ->
-              if suitable p && suitable p' then
-                let env = merge_left env p p' in
-                (env, perms)
-              else
-                env, perm :: perms
-          | _ ->
-              env, perm :: perms
-        ) (env, []) perms in
-        let perms = List.rev perms in
-
-        (* Now keep [t1] without these useless permissions! *)
-        let t1 =
-          if List.length perms > 0 then TyBar (t1, fold_star perms) else t1
-        in
-
-        (* TODO: make sure that there's no chance we're left with constraints
-         * that refer to variables that [cleanup] will decide to get rid of.
-         * 20121004: but we never remove variables, do we? We just merge the
-         * redundant ones together... so in the worst case, since all variables
-         * are opened at this stage, when we close them, we will just refer to
-         * the merged variable... *)
-        let t1 =
-          if List.length constraints > 0 then TyAnd (constraints, t1) else t1
-        in
-
-        (* Perform some light cleanup on [t2] too. *)
-        let t2 =
-          let t1_perms = perms in
-          let t2, perms = collect t2 in
-          (* Make sure we get a list of individual permissions. *)
-          let perms = List.flatten (List.map (flatten_star env) perms) in
-          let t2, _ = find env t2 None in
-          (* Recursively simplify these permissions. *)
-          let perms = List.map (fun t -> fst (find env t None)) perms in
-          (* If there are equalities, only keep the meaningful ones. *)
-          let perms = List.filter (function
-            | TyAnchoredPermission (TyOpen p, TySingleton (TyOpen p')) ->
-                not (same env p p')
-            | _ ->
-                true
-          ) perms in
-          (* Final refinement: only keep those permissions that are either not
-           * duplicable or not already taken as an argument by the function. The
-           * caller will always be able to duplicate it (η-expansion argument). *)
-          let perms = List.filter (fun p ->
-            FactInference.is_duplicable env p ^=>
-            not (List.exists (fun p' -> equal env p p') t1_perms)
-          ) perms in
-          if List.length perms > 0 then TyBar (t2, fold_star perms) else t2
-        in
-
-        let t = TyArrow (t1, t2) in
-
-        (* Now put back the quantifiers into place, skipping those that have
-         * been put back already. This function is correct because (total
-         * handwaving time): the binders are kept in order, so if we go
-         * left-to-right, we first hit user-defined binders, which *remain*
-         * user-defined, and then we hit automatically-inserted-by-desugaring
-         * binders, which will remain as such. *)
-        let env = refresh_mark env in
-        let _env, vars = List.fold_left2 (fun (env, vars) ((_, k, pos), p) flavor ->
-          if is_marked env p then
-            env, vars
-          else
-            let env = mark env p in
-            let name =
-              let names = get_names env p in
-              try List.find (function User _ -> true | _ -> false) names
-              with Not_found -> List.hd names
-            in
-            env, (name, k, pos, flavor, p) :: vars
-        ) (env, []) vars flavors in
-        let vars = List.rev vars in
-        let _env, t, e, _i = List.fold_right (fun (name, k, pos, flavor, p) (env, t, e, i) ->
-          let t = tpsubst env (TyBound 0) p t in
-          (* The substitution functions won't traverse the binder we just
-           * added, because there no [EBigLambda], so we need to take into
-           * account the fact that we've traversed so many binders. *)
-          let e = Option.map (epsubst env (EVar i) p) e in
-          let e = Option.map (tpsubst_expr env (TyBound i) p) e in
-          env, TyForall (((name, k, pos), flavor), t), e, i + 1
-        ) vars (env, t, e, 0) in
-
-        t, e
-
-    | _ ->
-        Log.error "[cleanup_function_type] only accepts TyArrow"
-
-  in
-
-  find env t body
-;;
-
-
-let unfold_function_type env t body = 
-  ignore env;
-  t, body
-;;
-
-
-let prepare_function_type env t body =
-  let t, body = unfold_function_type env t body in
-  let t, body = simplify_function_type env t body in
-  t, body
-;;
-
-
-let prepare_function_def env bindings arg return_type body =
-  let t = TyArrow (arg, return_type) in
-  let t = fold_forall bindings t in
-  let t, body = prepare_function_type env t (Some body) in
-  let body = Option.extract body in
-  let bindings, t = strip_forall t in
-  let arg, return_type = match t with TyArrow (t1, t2) -> t1, t2 | _ -> assert false in
-  bindings, arg, return_type, body
-;;
-=======
->>>>>>> 10ce5cf1
-
 
 let rec mark_reachable env t =
   let t = modulo_flex env t in
