--- conflicted
+++ resolved
@@ -520,91 +520,6 @@
   end
 
 
-<<<<<<< HEAD
-(** [unfold env t] returns [env, t] where [t] has been unfolded, which
-    potentially led us into adding new vars to [env]. The [hint] serves when
-    making up names for intermediary variables. *)
-and unfold (env: env) ?(hint: name option) (t: typ): env * typ =
-  (* This auxiliary function takes care of inserting an indirection if needed,
-   * that is, a [=foo] type with [foo] being a newly-allocated [var]. *)
-  let insert_var (env: env) ?(hint: name option) (t: typ): env * typ =
-    let hint = Option.map_none (fresh_auto_var "t_") hint in
-    match t with
-    | TySingleton _ ->
-        env, t
-    | _ ->
-        (* The [expr_binder] also serves as the binder for the corresponding
-         * term type variable. *)
-        let env, p = bind_rigid env (hint, KTerm, location env) in
-        (* This will take care of unfolding where necessary. *)
-        let env = add env p t in
-        env, ty_equals p
-  in
-
-  let rec unfold (env: env) ?(hint: name option) (t: typ): env * typ =
-    let t = modulo_flex env t in
-    let t = expand_if_one_branch env t in
-    match t with
-    | TyUnknown
-    | TyDynamic
-    | TySingleton _
-    | TyArrow _
-    | TyEmpty
-    | TyOpen _
-    | TyApp _ ->
-        env, t
-
-    | TyBound _ ->
-        Log.error "No unbound variables allowed here"
-
-    | TyForall _
-    | TyExists _ ->
-        env, t
-
-    | TyStar _ ->
-        env, t
-
-    | TyBar (t, p) ->
-        let env, t = unfold env ?hint t in
-        env, TyBar (t, p)
-
-    | TyAnchoredPermission _ ->
-        env, t
-
-    (* We're only interested in unfolding structural types. *)
-    | TyTuple components ->
-        let env, components = MzList.fold_lefti (fun i (env, components) component ->
-          let hint = add_hint hint (string_of_int i) in
-          let env, component = insert_var env ?hint component in
-          env, component :: components
-        ) (env, []) components in
-        env, TyTuple (List.rev components)
-
-    | TyConcreteUnfolded branch ->
-        let datacon = branch.branch_datacon in
-	let fields = branch.branch_fields in
-        let env, fields = List.fold_left (fun (env, fields) -> function
-          | FieldPermission _ as field ->
-              env, field :: fields
-          | FieldValue (name, field) ->
-              let hint =
-                add_hint hint (MzString.bsprintf "%a_%a" Datacon.p (snd datacon) Field.p name)
-              in
-              let env, field = insert_var env ?hint field in
-              env, FieldValue (name, field) :: fields
-        ) (env, []) fields
-        in
-        env, TyConcreteUnfolded { branch with branch_fields = List.rev fields }
-
-    | TyAnd _ ->
-        env, t
-
-  in
-  unfold env ?hint t
-
-
-=======
->>>>>>> 3dd3ed32
 (** [sub env var t] tries to extract [t] from the available permissions for
     [var] and returns, if successful, the resulting environment. This is one of
     the two "sub" entry points that this module exports.*)
