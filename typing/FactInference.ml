(*****************************************************************************)
(*  Mezzo, a programming language based on permissions                       *)
(*  Copyright (C) 2011, 2012 Jonathan Protzenko and François Pottier         *)
(*                                                                           *)
(*  This program is free software: you can redistribute it and/or modify     *)
(*  it under the terms of the GNU General Public License as published by     *)
(*  the Free Software Foundation, either version 3 of the License, or        *)
(*  (at your option) any later version.                                      *)
(*                                                                           *)
(*  This program is distributed in the hope that it will be useful,          *)
(*  but WITHOUT ANY WARRANTY; without even the implied warranty of           *)
(*  MERCHANTABILITY or FITNESS FOR A PARTICULAR PURPOSE.  See the            *)
(*  GNU General Public License for more details.                             *)
(*                                                                           *)
(*  You should have received a copy of the GNU General Public License        *)
(*  along with this program.  If not, see <http://www.gnu.org/licenses/>.    *)
(*                                                                           *)
(*****************************************************************************)

open Kind
open Mode
open Fact
open DataTypeFlavor
open TypeCore
open DeBruijn
open Types
open Hoist
open TypeErrors

(* ---------------------------------------------------------------------------- *)

(* Adding a new hypothesis to the environment. *)

let assume (env : env) ((m, ty) : mode_constraint) : env =
  (* We assume that [ty] has kind [type] or [perm]. *)
  (* Turn the mode [m] into a fact of arity 0. *)
  let fact = Fact.constant m in
  let ty = modulo_flex env ty in
  match ty with
  | TyOpen v ->
      (* We look up the environment to find the original assumption on [v], and
       * we take the meet of the two facts, since both are true. The meet is
       * well-defined when it does not need to store a disjunction of conjunctions
       * in the hypotheses. Therefore, [assume_parameter] only works for parameters, since
       * their facts are of the form [m p => m], which we combine with flat
       * predicates [m p], whose hypotheses are either [true] or [false]. *)
      set_fact env v (Fact.meet fact (get_fact env v))
  | _ ->
      (* We don't know how to extract meaningful information here, so we're
       * just not doing anything about the constraint we just learned about.
       * This could (maybe) be improved. TEMPORARY *)
      env

(* ---------------------------------------------------------------------------- *)

(* When we analyze an algebraic data type definition, we maintain not only an
   environment, as usual, but also some information about the current fixed
   point computation. We refer to this collection of information as a world. *)

type world = {
  (* The environment. *)
  env: env;
  (* The data type constructors that are being defined, and for which we are
     currently attempting to compute a least valid fact. *)
  variables: unit VarMap.t;
  (* The current valuation of the fixed point computation. It maps each of
     the above [variables] to its current fact. *)
  valuation: var -> Fact.fact;
  (* The parameters of the particular algebraic data type that we are
     currently descending into. *)
  parameters: parameter VarMap.t;
}

(* When we are not in the process of computing a fixed point, [variables]
   is empty, so [valuation] becomes irrelevant; and [parameters] is empty
   as well. In that case, only the [env] component is non-trivial. *)

let trivial_world env = {
  env;
  variables = VarMap.empty;
  valuation = (fun _ -> assert false); (* will not be called *)
  parameters = VarMap.empty;
}

(* ---------------------------------------------------------------------------- *)

(* Inferring a fact about a type. *)

(* This code is used both during and after the fixed point computation. The
   type [ty] must have kind [type] or [perm]. We infer a fact whose arity
   corresponds to the current number of parameters. *)

let rec infer (w : world) (ty : typ) : Fact.fact =
<<<<<<< HEAD
  Log.debug "infer %a" TypePrinter.ptype (w.env, ty);
=======
  Log.debug ~level:10 "[infer] %a" TypePrinter.ptype (w.env, ty);
>>>>>>> 2daafde3
  let ty = modulo_flex w.env ty in
  match ty with

  (* A type variable, represented by [TyOpen _], could be a local variable
     (e.g. introduced by a universal quantifier which we have just entered)
     or a parameter or a pre-existing variable. In the first two cases, it
     must be rigid, I think; in the last case, it could be rigid or flexible. *)

  (* The environment is initially populated with a relevant fact for [v],
   * regardless of whether [v] is a parameter, one of the fixed-point
   * computation variables, or a type defined somewhere. Therefore, we just need
   * to look up the fact from the environment. *)

  | TyOpen v ->
      get_fact w.env v

  (* In a type application, the type constructor [v] cannot be local and
     cannot be a parameter (due to restrictions at the kind level). It
     also cannot be flexible. There are two cases to consider: either it
     is part of the set [variables], i.e. it is involved in the current
     fixed point computation; or it is older, and is defined in [env]. *)

  | TyApp (v, args) ->
      let v = !!v in
      (* Get a fact for [v]. *)
      let fact =
        if VarMap.mem v w.variables then
          (* [v] is a variable. Obtain a fact for it through the current
             valuation. *)
          w.valuation v
        else
          (* [v] is older. Obtain a fact for it through the environment. *)
          get_fact w.env v
      in
      (* Infer facts for the arguments. We must be careful because not
        all arguments have kind [type] or [perm], and fact inference
        works only at these kinds. We infer a trivial fact at kind
        [term], which will not be used. *)
      let kinds, _ = Kind.as_arrow (get_kind w.env v) in
      let facts = infer_with_kinds w kinds args in
      (* Compose these facts in order to obtain a fact for the type
        application. *)
      Fact.compose fact facts

  (* When we find a universal or existential quantifier, we enter it. The
     quantified variable becomes local, and a fact about it is (possibly)
     assumed. *)

  (* In the universal case, I believe that we are free to associate this
     variable with the most precise mode, [Mode.bottom]. This is logically
     equivalent to replacing this variable with the type [TyBottom]. *)

  (* In the existential case, it appears, at first sight, that we must
     associate this variable with the least precise mode, [Mode.top].
     However, that would be a bit over-conservative. We would like to
     be able to establish the following facts:

       exclusive  ({a} (exclusive  a /\ a))
       duplicable ({a} (duplicable a /\ a))

     and, slightly more difficult,

       duplicable ({a} (a, (duplicable a /\ a)))

     This suggests that, when we enter an existential quantifier, we must
     descend in the structure and look for assumption about the quantified
     variable that can be hoisted out. *)

  | TyQ (q, binding, _, ty) ->
      let assumption =
        match q with
        | Forall -> Mode.bottom
        | Exists -> Mode.top
      in
      bind_assume_infer w binding ty assumption

  (* A type of the form [c /\ t], where [c] is a mode constraint and [t]
     is a type, can be thought of as a pair of a proof of [c] and a value
     of type [t]. Certainly, if [t] is duplicable, then [c /\ t] is too,
     because proofs don't exist at runtime and are duplicable. Similarly,
     for every mode [m], it [t] has mode [m], then [c /\ t] has mode [m]. *)

  (* Furthermore, since we have a proof of [c], we may assume that [c]
     holds while examining [t]. Because we hoist constraints up to the
     nearest quantifier, they will thus (often) be assumed as early as
     possible. *)

  | TyAnd (c, ty) ->
      infer { w with env = assume w.env c } ty

  (* We could prove that a tuple or record is [bottom] as soon as one of
     its components is bottom, but there is no motivation to do so. *)

  | TyConcrete branch ->
      (* The [adopts] clause has no impact. The name of the data
         constructor does not matter, nor the algebraic data type
         definition to which it belongs; only the [flavor] of this
         branch, and the fields, matter. *)
      infer_concrete w branch.branch_flavor branch.branch_fields

  | TyTuple tys ->
      Fact.duplicable (
        Fact.conjunction (fun ty ->
          ModeMap.find ModeDuplicable (infer w ty)
      ) tys
      )

  (* [TyBar] is duplicable if both of its components are duplicable,
     and is exclusive if its left-hand component is exclusive. *)

  | TyBar (ty1, ty2) ->
      Fact.join
        (infer w ty1)
        (Fact.allow_exclusive (infer w ty2))

  (* [TyStar] is duplicable if both of its components are duplicable. *)

  | TyStar (ty1, ty2) ->
      Fact.join
        (infer w ty1)
        (infer w ty2)

  (* [x @ t] has the same properties as [t]. The use of [disallow_exclusive]
     is a defensive programming measure: in principle, [exclusive t] makes
     sense when [t] has kind [TYPE], but not when [t] has kind [PERM], so we
     avoid constructing a fact that claims [exclusive (x @ t)]. If we did
     construct such a fact, it would probably be unused anyway. *)

  | TyAnchoredPermission (_, ty) ->
      Fact.disallow_exclusive (infer w ty)

  (* [unknown], [dynamic], [empty], [=x], [t -> u] are duplicable. *)

  | TyUnknown
  | TyDynamic
  | TyEmpty
  | TySingleton _ 
  | TyArrow _ ->
      Fact.constant ModeDuplicable

  | TyBound _ ->
      Log.error "There should be no bound variables here."

and infer_concrete w flag fields =
  match flag with
  | Immutable ->
      (* When a data type is defined as immutable, it is duplicable
        if and only if its fields are duplicable. It is definitely
        not exclusive. *)
      Fact.duplicable (
        Fact.conjunction (fun field ->
          ModeMap.find ModeDuplicable (infer_field w field)
        ) fields
      )
  | Mutable ->
      (* When a data type is defined as exclusive, it is exclusive
        regardless of its fields. *)
      Fact.constant ModeExclusive

and infer_field w (_, ty) =
  infer w ty

and infer_with_kinds w kinds args =
  List.map2 (infer_with_kind w) kinds args

and infer_with_kind w kind arg =
  match kind with
  | KTerm ->
      (* Do not call [infer] at kind [term]. Instead, provide a dummy fact. *)
      Fact.bottom
  | KType
  | KPerm ->
      infer w arg
  | KArrow _ ->
      assert false (* higher-order kind *)

and bind_assume_infer w binding ty (m : mode) : fact =
  (* Introduce a new rigid variable. *)
  let env, ty, v = bind_rigid_in_type w.env binding ty in
  (* If this variable has kind [type] or [perm], assume that
     it has mode [m]. An appropriate mode can sometimes be
     found by inspection of the type, so [m] is parameterized
     with [v] and [ty]. *)
  let (_, kind, _) = binding in
  let env =
    match kind with
    | KType
    | KPerm ->
        assume env (m, TyOpen v)
    | KTerm ->
        env
    | KArrow _ ->
        assert false
  in
  (* Hoist the mode constraints that might be buried down inside [ty]
     to the root. This may allow us to assume these constraints right
     away, instead of finding them (too late) when we reach them. *)
  let ty = hoist env ty in
  (* Continue. *)
  infer { w with env } ty

(* ---------------------------------------------------------------------------- *)

(* Auxiliary code for the analysis of a parameterized type definition. *)

let prepare_branches env v branches : world * typ list =
  (* Bind the parameters. *)
  let env, parameters, branches =
    bind_datacon_parameters env (get_kind env v) branches
  in
  (* If [v] is a parameter, then we construct a fact of the form [m p => m], for
     every mode [m], which means ``for every mode [m], if the parameter [p] has
     mode [m], then this type has mode [m].'' *)
  let env = MzList.fold_lefti (fun i env v ->
    let f = Fact.parameter i in
    if get_kind env v <> KTerm then
      set_fact env v f
    else
      env
  ) env parameters in
  (* Construct a map of the parameters to their indices. The ordering
     matters, of course; it is used in [compose] when matching formal
     and actual parameters. *)
  let parameters =
    MzList.fold_lefti (fun i accu v ->
      VarMap.add v i accu
    ) VarMap.empty parameters
  in
  (* Return a world and the branches, ready for analysis. *)
  { (trivial_world env) with parameters }, branches

let prepare_type env v t : world * typ =
  (* Make letters for the type application. *)
  let env, parameters =
    make_datacon_letters env (get_kind env v) false
  in
  (* Do the same as above. *)
  let env = MzList.fold_lefti (fun i env v ->
    let f = Fact.parameter i in
    if get_kind env v <> KTerm then
      set_fact env v f
    else
      env
  ) env parameters in
  (* We'll work on [t] instantiated with its parameters. *)
  let t = instantiate_type t (List.map ty_open parameters) in
  (* Do the same as above. *)
  let parameters =
    MzList.fold_lefti (fun i accu v ->
      VarMap.add v i accu
    ) VarMap.empty parameters
  in
  (* Return a world and the branches, ready for analysis. *)
  { (trivial_world env) with parameters }, t

(* ---------------------------------------------------------------------------- *)

(* We check that the [adopts] clause carried by every branch of a data type
   definition is potentially exclusive. This is performed after the fixed
   point computation is complete. *)

(* We used to check that the type of the adoptee is definitely exclusive.
   This check has now been deferred to adoption time, for greater
   flexibility. In principle, it is sound to perform no check at all at type
   declaration time. *)

(* However, in order to catch certain programmers errors early, we can check
   that the type of the adoptee is potentially exclusive, i.e., it admits an
   exclusive instance. *)

let check_adopts_clauses env v branches =
  (* Bind the parameters. *)
  let w, branches = prepare_branches env v branches in
  (* Examine each branch. *)
  List.iter (fun branch ->
    let branch = find_branch branch in
    (* Infer a (parameterized) fact about the type that appears
       in the adopts clause. *)
    let clause = branch.branch_adopts in
    let fact = infer w clause in
    (* Find which conditions on the type parameters are required
       for this type to be exclusive. *)
    match ModeMap.find ModeExclusive fact with
    | Fact.HFalse ->
        (* This type definitely cannot be exclusive. This is a
          programmer error. *)
        (* TEMPORARY the env location is not properly set *)
        raise_error w.env (NonExclusiveAdoptee clause)
    | Fact.HConjunction _hs ->
        (* This type is exclusive (when [hs] is empty), or could
          be exclusive provided the type parameters are suitably
          instantiated (when [hs] is nonempty). We do not signal
          an error. Note that the type [bottom], which is used to
          indicate the absence of an adopts clause, is exclusive,
          so it will not cause an error. *)
        ()
  ) branches

(* ---------------------------------------------------------------------------- *)

(* The main fixed point computation. *)

let analyze_data_types (env : env) (variables : var list) : env =

  (* Make it a set of variables. *)

  let variables =
    List.fold_left (fun accu v ->
      VarMap.add v () accu
    ) VarMap.empty variables
  in

  (* Tie the knot. *)

  let module F =
    Fix.Make(IVarMap)(Fact)
  in
  let fixpoint : var -> Fact.fact =
    F.lfp (fun (v : var) ->
      (* Here, [v] is an algebraic data type, for which we would like
        to infer a fact. *)
      match Option.extract (get_definition env v) with
      | Abbrev t ->
          fun valuation ->
            (* We do something similar to the [Concrete] case below. *)
            let w, t = prepare_type env v t in
            let w = { w with variables; valuation } in
            infer w t
      | Abstract ->
          (* This is an abstract type. Its fact is declared by the user.
             In that case, the code in the [DataTypeGroup] has already
             taken care of entering an appropriate fact in the environment.
             We just look it up. *)
          let f = get_fact env v in
          fun (_ : F.valuation) -> f
      | Concrete branches ->
          fun valuation ->
            (* Bind the parameters. *)
            let w, branches = prepare_branches env v branches in
            (* Enrich the resulting world for the fixed point computation. *)
            let w = { w with variables; valuation } in
            (* The right-hand side of the algebraic data type definition can be
               viewed as a sum of records. *)
            Fact.join_many (infer w) branches
    )
  in

  (* For each algebraic data type [v], compute a fact, and update the
     environment with this fact. *)

  let env =
    VarMap.fold (fun v () env ->
      match Option.extract (get_definition env v) with
      | Abbrev _ ->
          (* We skip type abbreviations as well, as we're not computing their
           * facts (see above). *)
          set_fact env v (fixpoint v)
      | Abstract ->
          (* Skip abstract types. There is nothing to do in this case,
             and furthermore, an abstract type could have kind [term],
             in which case inferring a fact for it does not make sense. *)
          env
      | Concrete _ ->
          (* This data type has a definition, hence it has kind [type]
             or [perm]. Inferring a fact for it makes sense. *)
          set_fact env v (fixpoint v)
    ) variables env
  in

  (* Check that every adopts clauses is potentially exclusive. It may
     seem tempting to fuse this loop with the above loop, but that
     would not be good; the environment must be fully updated first. *)
  VarMap.iter (fun v () ->
    match Option.extract (get_definition env v) with
    | Abstract
    | Abbrev _ ->
        ()
    | Concrete branches ->
        check_adopts_clauses env v branches
  ) variables;

  (* Done. *)
  env

(* ---------------------------------------------------------------------------- *)

(* Accessors. *)

let has_mode (m : mode) (env : env) (ty : typ) : bool =
  Log.debug ~level:10 "[has_mode] %a" TypePrinter.ptype (env, ty);
  let fact = infer (trivial_world env) ty in
  let ok =
    match ModeMap.find m fact with
    | Fact.HFalse ->
        false
    | Fact.HConjunction hs ->
        (* This fact should have arity 0. *)
        assert (ParameterMap.cardinal hs = 0);
        true
  in
  Log.debug ~level:10 "fact [is_ok=%b] for %a: %a"
    ok
    TypePrinter.ptype (env, ty)
    TypePrinter.pfact fact;
  ok

let is_duplicable =
  has_mode ModeDuplicable

let is_exclusive =
  has_mode ModeExclusive
  <|MERGE_RESOLUTION|>--- conflicted
+++ resolved
@@ -91,11 +91,7 @@
    corresponds to the current number of parameters. *)
 
 let rec infer (w : world) (ty : typ) : Fact.fact =
-<<<<<<< HEAD
-  Log.debug "infer %a" TypePrinter.ptype (w.env, ty);
-=======
   Log.debug ~level:10 "[infer] %a" TypePrinter.ptype (w.env, ty);
->>>>>>> 2daafde3
   let ty = modulo_flex w.env ty in
   match ty with
 
