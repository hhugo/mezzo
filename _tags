# The general set of flags for compiling Mezzo.
# - We enable debug information.
# - Menhir is our parser generator.
# - We use the following libraries: Ocamlbuild_Plugin, Unix, Str
# - We generate .annot files and .cmt files.
# - We use the following ocamlfind packages: yojson, menhirlib, ulex, pprint

# - We normally need use_unix, but testsuite.* needs package(functory) instead
#   (for some reason, functory seems to include unix)
# - why3 includes both Str and Unix

<<<<<<< HEAD
not <testsuite.*>: debug, \
  use_menhir, use_ocamlbuild, \
  annot, bin_annot, strict_sequence, \
  package(yojson), package(menhirLib), package(ulex), package(pprint), \
  package(why3)

<testsuite.*>: debug, \
  use_menhir, use_ocamlbuild, \
  annot, bin_annot, strict_sequence, \
  package(yojson), package(menhirLib), package(ulex), package(pprint), \
  package(why3), \
  package(functory)
=======
true: debug, \
  use_menhir, use_ocamlbuild, use_str, \
  annot, bin_annot, strict_sequence, \
  package(yojson), package(menhirLib), package(ulex), package(pprint)

not <testsuite.*>: use_unix

<testsuite.*>: package(functory)
>>>>>>> 2f87aa00

# Enable the "nazi warnings". A few files really trigger too many warnings: the
# generated parser and lexer files, as well as the imported [patricia.ml].
not <parsing/Lexer.*> and not <lib/patricia.*> and not <parsing/grammar.*>: my_warnings

# Our lexer generator is ulex.
"parsing/Lexer.ml": syntax(camlp4o), syntax(pa_ulex)

# Comment out the line below to compile with coverage (requires bisect,
# available in OPAM).
#not <parsing/Lexer.*> and not <parsing/grammar.*>: package(bisect), syntax(camlp4o), syntax(bisect_pp)
<|MERGE_RESOLUTION|>--- conflicted
+++ resolved
@@ -9,29 +9,13 @@
 #   (for some reason, functory seems to include unix)
 # - why3 includes both Str and Unix
 
-<<<<<<< HEAD
-not <testsuite.*>: debug, \
+true: debug, \
   use_menhir, use_ocamlbuild, \
   annot, bin_annot, strict_sequence, \
   package(yojson), package(menhirLib), package(ulex), package(pprint), \
   package(why3)
 
-<testsuite.*>: debug, \
-  use_menhir, use_ocamlbuild, \
-  annot, bin_annot, strict_sequence, \
-  package(yojson), package(menhirLib), package(ulex), package(pprint), \
-  package(why3), \
-  package(functory)
-=======
-true: debug, \
-  use_menhir, use_ocamlbuild, use_str, \
-  annot, bin_annot, strict_sequence, \
-  package(yojson), package(menhirLib), package(ulex), package(pprint)
-
-not <testsuite.*>: use_unix
-
 <testsuite.*>: package(functory)
->>>>>>> 2f87aa00
 
 # Enable the "nazi warnings". A few files really trigger too many warnings: the
 # generated parser and lexer files, as well as the imported [patricia.ml].
