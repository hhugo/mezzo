--- conflicted
+++ resolved
@@ -49,18 +49,16 @@
       group [head] tail
 ;;
 
-<<<<<<< HEAD
-let mkfield f = {
-  field_name = f;
-  field_datacon = Datacon.register "<invalid>"
+let mk_datacon_reference (d : Datacon.name maybe_qualified) : datacon_reference = {
+  datacon_unresolved = d;
+  datacon_info = None
 };;
 
-(* TEMPORARY should use a qualified name *)
 let rich_false =
-  Datacon.register "RichFalse"
+  Qualified (Module.register "bool", Datacon.register "RichFalse")
 
 let rich_true =
-  Datacon.register "RichTrue"
+  Qualified (Module.register "bool", Datacon.register "RichTrue")
 
 let mkinfix e1 (o : string) e2 =
   match o with
@@ -72,8 +70,10 @@
 	false,
 	e1,
 	[
-	  PConstruct (rich_false, []), EConstruct (rich_false, []);
-	  PConstruct (rich_true, []), e2
+	  PConstruct (mk_datacon_reference rich_false, []),
+	    EConstruct (mk_datacon_reference rich_false, []);
+	  PConstruct (mk_datacon_reference rich_true, []),
+	    e2
 	]
       )
   | "||" ->
@@ -84,22 +84,15 @@
 	false,
 	e1,
 	[
-	  PConstruct (rich_true, []), EConstruct (rich_true, []);
-	  PConstruct (rich_false, []), e2
+	  PConstruct (mk_datacon_reference rich_true, []),
+	    EConstruct (mk_datacon_reference rich_true, []);
+	  PConstruct (mk_datacon_reference rich_false, []),
+	    e2
 	]
       )
   | _ ->
       EApply (EVar (Variable.register o), ETuple [e1; e2])
-=======
-let mkinfix e1 o e2 =
-  EApply (EVar (Variable.register o), ETuple [e1; e2])
->>>>>>> a2452c51
 ;;
-
-let mk_datacon_reference (d : Datacon.name maybe_qualified) : datacon_reference = {
-  datacon_unresolved = d;
-  datacon_info = None
-};;
 
 let mk_tag_update_info () = {
   is_phantom_update = None
